--- conflicted
+++ resolved
@@ -14,7 +14,8 @@
 from dotenv import load_dotenv
 
 
-<<<<<<< HEAD
+load_dotenv()
+
 # Database connection string
 DB_CONNECTION = "postgresql://neondb_owner:npg_3TOQ6hZlyKzB@ep-billowing-cherry-a14lnj3s-pooler.ap-southeast-1.aws.neon.tech/neondb?sslmode=require&channel_binding=require"
 # DB_CONNECTION = os.getenv("DB_URL_CONNECTION")
@@ -74,15 +75,7 @@
     except Exception as e:
         print(f"Error flushing CSV buffer: {e}")
         return 0
-=======
-load_dotenv()
->>>>>>> 66d12de7
-
-# Database connection string
-# DB_CONNECTION = "postgresql://neondb_owner:npg_3TOQ6hZlyKzB@ep-billowing-cherry-a14lnj3s-pooler.ap-southeast-1.aws.neon.tech/neondb?sslmode=require&channel_binding=require"
-DB_CONNECTION = os.getenv("DB_URL_CONNECTION")
-# DB_CONNECTION = "postgresql://localhost:5432/postgres"
-# DB_CONNECTION = "postgresql://postgres:postgresql@localhost:5432/postgres"
+
 
 def generate_id(length: int = 22) -> str:
     alphabet = string.ascii_letters + string.digits + "-"
